"""
client.py

Connects to a Battleship server which runs the single-player game.
Simply pipes user input to the server, and prints all server responses.

TODO: Fix the message synchronization issue using concurrency (Tier 1, item 1).
"""

import socket
import threading
import time
<<<<<<< HEAD
from protocol.encryption import encrypt_message, decrypt_message

=======
from protocol import build_packet, parse_packet, PKT_TYPE_GAME, PKT_TYPE_CHAT
import struct
>>>>>>> 911ff1f6

HOST = '127.0.0.1'
PORT = 5000
running = True
messages = []

def send_packet(conn, seq, pkt_type, msg):
    payload = msg.encode('utf-8')
    packet = build_packet(seq, pkt_type, payload)
    conn.sendall(packet)

def recv_packet(conn):
    header_size = 7
    header = b''
    while len(header) < header_size:
        chunk = conn.recv(header_size - len(header))
        if not chunk:
            raise ConnectionError("Server disconnected")
        header += chunk
    seq, pkt_type, length = struct.unpack("!IBH", header)
    payload = b''
    while len(payload) < length:
        chunk = conn.recv(length - len(payload))
        if not chunk:
            raise ConnectionError("Server disconnected")
        payload += chunk
    checksum = b''
    while len(checksum) < 4:
        chunk = conn.recv(4 - len(checksum))
        if not chunk:
            raise ConnectionError("Server disconnected")
        checksum += chunk
    packet = header + payload + checksum
    try:
        seq, pkt_type, payload = parse_packet(packet)
        return seq, pkt_type, payload.decode('utf-8')
    except Exception as e:
        return None, None, None

def receive_messages(conn):
    global messages, running
    while running:
        try:
            s, pkt_type, line = recv_packet(conn)
            


            # Handle potential full disconnect or critical parsing error first
            if line is None and pkt_type is None: # Indicates error from parse_packet or true disconnect
                if running: # Avoid appending if already stopped by other means
                    messages.append("[INFO] Server disconnected or sent invalid data.")
                    running = False
                break

            if pkt_type == PKT_TYPE_CHAT and line is not None:
                messages.append(f"[CHAT] {line.strip()}") # Append formatted chat to messages list
                continue
            if line is None:
                messages.append("[INFO] Server disconnected.")
                running = False
                break
            line = line.strip()
            
            if line == "MY_BOARD":
                messages.append("\n[Your Board]")
                while True:
                    s, pkt_type, board_line = recv_packet(conn)
                    if not board_line or board_line.strip() == "":
                        break
                    messages.append(board_line.strip())
            
            if line == "GRID":
                messages.append("\n[Board]")
                while True:
                    s, pkt_type, empty_line = recv_packet(conn)
                    if not empty_line or empty_line.strip() == "":
                        break
                    messages.append(empty_line.strip())
            else:
                messages.append(line)
            if any(x in line for x in [
                "YOU WIN", "WIN", "LOSE", "OPPONENT_DISCONNECTED", "OPPONENT_TIMEOUT", "BYE"
            ]):
                messages.append("[INFO] Looking for next match "
                "or press Ctrl+C or type quit to exit")
        except Exception:
            messages.append("[INFO] Server disconnected.")
            running = False
            break

<<<<<<< HEAD
        try:
            line = decrypt_message(line.strip())
        except Exception as e:
            if line.strip() == "PING":
                continue
            line = "[ERROR] Could not decrypt from server."
        
        
        if line == "MY_BOARD":
            messages.append("\n[Your Board]")
            while True:
                board_line = rfile.readline()
                if not board_line or board_line.strip() == "":
                    break
                messages.append(board_line.strip())
        
        # Determine if a grid, store the whole grid in messages. 
        if line == "GRID":
            # Begin reading board lines
            messages.append("\n[Board]")
            while True:
                empty_line = rfile.readline()
                if not empty_line or empty_line.strip() == "": #End loop if empty line detected
                    break
                messages.append(empty_line.strip())
        else:
            # Normal message
            messages.append(line)

        # Do NOT break or reset on win/lose/disconnect messages.
        # Just notify the user and keep the client running.
        if any(x in line for x in [
            "YOU WIN", "WIN", "LOSE", "OPPONENT_DISCONNECTED", "OPPONENT_TIMEOUT", "BYE"
        ]):
            messages.append("[INFO] Looking for next match " 
            "or press Ctrl+C or type quit to exit")

=======
>>>>>>> 911ff1f6
def display_messages():
    while running:
        while messages:
            print(messages.pop(0))
        time.sleep(0.05)  # 防止 CPU 占用过高

            
def main():
    global running, messages
    username = input("Enter your username: ").strip()
    if not username:
        print("Username cannot be empty.")
        return

    while True:
        with socket.socket(socket.AF_INET, socket.SOCK_STREAM) as s:
            s.connect((HOST, PORT))
            seq_send = 0
            seq_recv = 0

            # Send username for identification
<<<<<<< HEAD
            encrypted_username = encrypt_message(f"USERNAME {username}")
            wfile.write(encrypted_username + '\n')
            wfile.flush()
=======
            send_packet(s, seq_send, PKT_TYPE_GAME, f"USERNAME {username}")
            seq_send += 1
>>>>>>> 911ff1f6

            # Wait for initial server message
            s_, pkt_type, initial_msg = recv_packet(s)
            if initial_msg:
<<<<<<< HEAD
                try:
                    print(decrypt_message(initial_msg))
                except Exception as e:
                    print("[ERROR] Could not decrypt initial message:", e)
            
            # Start threading and receive messages.
=======
                print(initial_msg.strip())

>>>>>>> 911ff1f6
            running = True
            threading.Thread(target=receive_messages, args=(s,), daemon=True).start()
            threading.Thread(target=display_messages, daemon=True).start()

            time.sleep(0.3)
            for m in messages:
                print(m)
            messages.clear()

            try:
                # --- Always allow user input, even in lobby ---
                while running:
                    user_input = input(">> ").strip()
                    if not user_input:
                        continue
<<<<<<< HEAD
                    
                    encrypted = encrypt_message(user_input)
                    wfile.write(encrypted + '\n')
                    wfile.flush()

=======
                    if user_input.lower().startswith("chat "):
                        chat_msg = user_input[5:].strip()
                        send_packet(s, seq_send, PKT_TYPE_CHAT, chat_msg)
                        seq_send += 1
                        continue
                    send_packet(s, seq_send, PKT_TYPE_GAME, user_input)
                    seq_send += 1
>>>>>>> 911ff1f6
                    if user_input.lower() == "quit":
                        running = False
                        break
            except KeyboardInterrupt:
                running = False
                print("\n[INFO] Client exiting \n You have been disconnected. If you reconnect within 60 seconds, you can resume the game..")
                break
        print("[INFO] Disconnected or game ended. Reconnecting to server...")
        time.sleep(1)

if __name__ == "__main__":
    main()<|MERGE_RESOLUTION|>--- conflicted
+++ resolved
@@ -10,13 +10,10 @@
 import socket
 import threading
 import time
-<<<<<<< HEAD
 from protocol.encryption import encrypt_message, decrypt_message
 
-=======
 from protocol import build_packet, parse_packet, PKT_TYPE_GAME, PKT_TYPE_CHAT
 import struct
->>>>>>> 911ff1f6
 
 HOST = '127.0.0.1'
 PORT = 5000
@@ -78,7 +75,12 @@
                 messages.append("[INFO] Server disconnected.")
                 running = False
                 break
-            line = line.strip()
+        try:
+            line = decrypt_message(line.strip())
+        except Exception as e:
+            if line.strip() == "PING":
+                continue
+            line = "[ERROR] Could not decrypt from server."
             
             if line == "MY_BOARD":
                 messages.append("\n[Your Board]")
@@ -107,52 +109,12 @@
             running = False
             break
 
-<<<<<<< HEAD
-        try:
-            line = decrypt_message(line.strip())
-        except Exception as e:
-            if line.strip() == "PING":
-                continue
-            line = "[ERROR] Could not decrypt from server."
-        
-        
-        if line == "MY_BOARD":
-            messages.append("\n[Your Board]")
-            while True:
-                board_line = rfile.readline()
-                if not board_line or board_line.strip() == "":
-                    break
-                messages.append(board_line.strip())
-        
-        # Determine if a grid, store the whole grid in messages. 
-        if line == "GRID":
-            # Begin reading board lines
-            messages.append("\n[Board]")
-            while True:
-                empty_line = rfile.readline()
-                if not empty_line or empty_line.strip() == "": #End loop if empty line detected
-                    break
-                messages.append(empty_line.strip())
-        else:
-            # Normal message
-            messages.append(line)
 
-        # Do NOT break or reset on win/lose/disconnect messages.
-        # Just notify the user and keep the client running.
-        if any(x in line for x in [
-            "YOU WIN", "WIN", "LOSE", "OPPONENT_DISCONNECTED", "OPPONENT_TIMEOUT", "BYE"
-        ]):
-            messages.append("[INFO] Looking for next match " 
-            "or press Ctrl+C or type quit to exit")
-
-=======
->>>>>>> 911ff1f6
 def display_messages():
     while running:
         while messages:
             print(messages.pop(0))
-        time.sleep(0.05)  # 防止 CPU 占用过高
-
+        time.sleep(0.05)  
             
 def main():
     global running, messages
@@ -168,29 +130,20 @@
             seq_recv = 0
 
             # Send username for identification
-<<<<<<< HEAD
             encrypted_username = encrypt_message(f"USERNAME {username}")
-            wfile.write(encrypted_username + '\n')
-            wfile.flush()
-=======
-            send_packet(s, seq_send, PKT_TYPE_GAME, f"USERNAME {username}")
+            send_packet(s, seq_send, PKT_TYPE_GAME, encrypted_username)
             seq_send += 1
->>>>>>> 911ff1f6
 
             # Wait for initial server message
-            s_, pkt_type, initial_msg = recv_packet(s)
-            if initial_msg:
-<<<<<<< HEAD
+            s_, pkt_type, encrypted_initial_msg = recv_packet(s)
+            if encrypted_initial_msg:
                 try:
-                    print(decrypt_message(initial_msg))
+                    print(decrypt_message(encrypted_initial_msg).strip())  # Start threading and receive messages.
+
                 except Exception as e:
                     print("[ERROR] Could not decrypt initial message:", e)
-            
-            # Start threading and receive messages.
-=======
-                print(initial_msg.strip())
+        
 
->>>>>>> 911ff1f6
             running = True
             threading.Thread(target=receive_messages, args=(s,), daemon=True).start()
             threading.Thread(target=display_messages, daemon=True).start()
@@ -206,21 +159,16 @@
                     user_input = input(">> ").strip()
                     if not user_input:
                         continue
-<<<<<<< HEAD
-                    
-                    encrypted = encrypt_message(user_input)
-                    wfile.write(encrypted + '\n')
-                    wfile.flush()
-
-=======
                     if user_input.lower().startswith("chat "):
                         chat_msg = user_input[5:].strip()
-                        send_packet(s, seq_send, PKT_TYPE_CHAT, chat_msg)
+                        encrypted_chat_msg = encrypt_message(chat_msg)
+                        send_packet(s, seq_send, PKT_TYPE_CHAT, encrypted_chat_msg)
                         seq_send += 1
                         continue
-                    send_packet(s, seq_send, PKT_TYPE_GAME, user_input)
+                    encrypted_user_input = encrypt_message(user_input)
+                    send_packet(s, seq_send, PKT_TYPE_GAME, encrypted_user_input)
                     seq_send += 1
->>>>>>> 911ff1f6
+
                     if user_input.lower() == "quit":
                         running = False
                         break
